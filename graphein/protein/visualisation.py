"""Functions for plotting protein graphs and meshes"""
# Graphein
# Author: Arian Jamasb <arian@jamasb.io>
# License: MIT
# Project Website: https://github.com/a-r-j/graphein
# Code Repository: https://github.com/a-r-j/graphein
from __future__ import annotations

from itertools import count
from typing import List, Optional, Tuple

import matplotlib
import matplotlib.pyplot as plt
import networkx as nx
import numpy as np


def plot_pointcloud(mesh: Meshes, title: str = "") -> None:
    """
    Plots pytorch3d Meshes object as pointcloud
    :param mesh: Meshes object to plot
    :param title: Title of plot
    :return:
    """
<<<<<<< HEAD
    from pytorch3d.ops import sample_points_from_meshes

=======
    # TODO: Meshes needs to be imported
    # TODO: Add return annotation to docstring
>>>>>>> 44f4eaf6
    # Sample points uniformly from the surface of the mesh.
    points = sample_points_from_meshes(mesh, 5000)
    x, y, z = points.clone().detach().cpu().squeeze().unbind(1)
    fig = plt.figure(figsize=(5, 5))
    ax = Axes3D(fig)
    ax.scatter3D(x, z, -y)
    ax.set_xlabel("x")
    ax.set_ylabel("z")
    ax.set_zlabel("y")
    ax.set_title(title)
    ax.view_init(190, 30)
    plt.show()


def colour_nodes(
    G: nx.Graph, colour_map: matplotlib.colors.ListedColormap, colour_by: str
) -> List[Tuple[float, float, float, float]]:
    """
    Computes node colours based on "degree", "seq_position" or node attributes
    :param G: Graph to compute node colours for
    :param colour_map:  Colourmap to use.
    :param colour_by: Manner in which to colour nodes. If node_types "degree" or "seq_position", this must correspond to a node feature
    :return: List of node colours
    """
    # get number of nodes
    n = G.number_of_nodes()

    # Get max number of edges connected to a single node
    edge_max = max([G.degree[i] for i in G.nodes()])

    # Define color range proportional to number of edges adjacent to a single node
    if colour_by == "degree":
        colors = [colour_map(G.degree[i] / edge_max) for i in G.nodes()]
    elif colour_by == "seq_position":
        colors = [colour_map(i / n) for i in range(n)]
    else:
        node_types = set(nx.get_node_attributes(G, colour_by).values())
        mapping = dict(zip(sorted(node_types), count()))
        colors = [
            colour_map(mapping[d[colour_by]] / len(node_types))
            for n, d in G.nodes(data=True)
        ]

    return colors


def colour_edges(
    G: nx.Graph,
    colour_map: matplotlib.colors.ListedColormap,
    colour_by: str = "kind",
) -> List[Tuple[float, float, float, float]]:
    """
    Computes edge colours based on the kind of bond/interaction.
    :param G: nx.Graph protein structure graph to compute edge colours from
    :param colour_map: Colourmap to use
    :param colour_by: Edge attribute to colour by. Currently only "kind" is supported
    :return: List of edge colours
    """
    if colour_by == "kind":
        edge_types = set(
            frozenset(a) for a in nx.get_edge_attributes(G, "kind").values()
        )
        mapping = dict(zip(sorted(edge_types), count()))
        colors = [
            colour_map(
                mapping[frozenset(G.edges[i]["kind"])] / len(edge_types)
            )
            for i in G.edges()
        ]
    return colors


def plot_protein_structure_graph(
    G: nx.Graph,
    angle: int,
    figsize: Tuple[int, int] = (10, 7),
    node_alpha: float = 0.7,
    node_size_min: float = 20.0,
    node_size_multiplier: float = 20.0,
    label_node_ids: bool = True,
    node_colour_map=plt.cm.plasma,
    edge_color_map=plt.cm.plasma,
    colour_nodes_by: str = "degree",
    colour_edges_by: str = "type",
    edge_alpha: float = 0.5,
    plot_style: str = "ggplot",
    out_path: Optional[str] = None,
    out_format: str = ".png",
):
    """
    Plots protein structure graph in Axes3D.
    :param G:  nx.Graph Protein Structure graph to plot
    :param angle:  View angle
    :param figsize: Size of figure
    :param node_alpha: Controls node transparency
    :param node_size_min: Specifies node minimum size
    :param node_size_multiplier: Scales node size by a constant. Node sizes reflect degree.
    :param label_node_ids: bool indicating whether or not to plot node_id labels
    :param node_colour_map: colour map to use for nodes
    :param edge_color_map: colour map to use for edges
    :param colour_nodes_by: Specifies how to colour nodes. "degree"m "seq_position" or a node eature
    :param colour_edges_by: Specifies how to colour edges. Currently only "kind" is supported
    :param edge_alpha: Controls edge transparency
    :param plot_style: matplotlib style sheet to use
    :param out_path: If not none, writes plot to this location
    :param out_format: Fileformat to use for plot
    :return:
    """
    from mpl_toolkits.mplot3d import Axes3D

    # Get Node Attributes
    pos = nx.get_node_attributes(G, "coords")

    # Get node colours
    node_colors = colour_nodes(
        G, colour_map=node_colour_map, colour_by=colour_nodes_by
    )
    edge_colors = colour_edges(
        G, colour_map=edge_color_map, colour_by=colour_edges_by
    )

    # 3D network plot
    with plt.style.context(plot_style):

        fig = plt.figure(figsize=figsize)
        ax = Axes3D(fig)

        # Loop on the pos dictionary to extract the x,y,z coordinates of each node
        for i, (key, value) in enumerate(pos.items()):
            xi = value[0]
            yi = value[1]
            zi = value[2]

            # Scatter plot
            ax.scatter(
                xi,
                yi,
                zi,
                color=node_colors[i],
                s=node_size_min + node_size_multiplier * G.degree[key],
                edgecolors="k",
                alpha=node_alpha,
            )
            if label_node_ids:
                label = list(G.nodes())[i]
                ax.text(xi, yi, zi, label)

        # Loop on the list of edges to get the x,y,z, coordinates of the connected nodes
        # Those two points are the extrema of the line to be plotted
        for i, j in enumerate(G.edges()):
            x = np.array((pos[j[0]][0], pos[j[1]][0]))
            y = np.array((pos[j[0]][1], pos[j[1]][1]))
            z = np.array((pos[j[0]][2], pos[j[1]][2]))

            # Plot the connecting lines
            ax.plot(x, y, z, c=edge_colors[i], alpha=edge_alpha)

    # Set the initial view
    ax.view_init(30, angle)
    # Hide the axes
    ax.set_axis_off()
    if out_path is not None:
        plt.savefig(out_path + str(angle).zfill(3) + out_format)
        plt.close("all")

    return plt


if __name__ == "__main__":
    # TODO: Move the block here into tests.
    from graphein.protein.config import ProteinGraphConfig
    from graphein.protein.edges.atomic import (
        add_atomic_edges,
        add_bond_order,
        add_ring_status,
    )
    from graphein.protein.features.nodes.amino_acid import (
        expasy_protein_scale,
        meiler_embedding,
    )
    from graphein.protein.graphs import construct_graph

    # Test Point cloud plotting
    # v, f, a = create_mesh(pdb_code="3eiy")
    # m = convert_verts_and_face_to_mesh(v, f)
    # plot_pointcloud(m, "Test")
    # TEST PROTEIN STRUCTURE GRAPH PLOTTING
    configs = {
        "granularity": "atom",
        "keep_hets": False,
        "deprotonate": True,
        "insertions": False,
        "verbose": False,
    }

    config = ProteinGraphConfig(**configs)
    config.edge_construction_functions = [
        add_atomic_edges,
        add_ring_status,
        add_bond_order,
    ]

    config.node_metadata_functions = [meiler_embedding, expasy_protein_scale]
    # g = construct_graph(config=config, pdb_path="../../examples/pdbs/1a1e.pdb", pdb_code="1a1e")

    g = construct_graph(
        config=config, pdb_path="../../examples/pdbs/1a1e.pdb", pdb_code="1a1e"
    )
    print(nx.info(g))

    p = plot_protein_structure_graph(
        g,
        30,
        (10, 7),
        colour_nodes_by="element_symbol",
        colour_edges_by="kind",
        label_node_ids=False,
    )

    p.show()<|MERGE_RESOLUTION|>--- conflicted
+++ resolved
@@ -9,26 +9,20 @@
 from itertools import count
 from typing import List, Optional, Tuple
 
+from pytorch3d.ops import sample_points_from_meshes
 import matplotlib
 import matplotlib.pyplot as plt
 import networkx as nx
 import numpy as np
 
 
-def plot_pointcloud(mesh: Meshes, title: str = "") -> None:
+def plot_pointcloud(mesh: Meshes, title: str = "") -> Axes3D:
     """
     Plots pytorch3d Meshes object as pointcloud
     :param mesh: Meshes object to plot
     :param title: Title of plot
     :return:
     """
-<<<<<<< HEAD
-    from pytorch3d.ops import sample_points_from_meshes
-
-=======
-    # TODO: Meshes needs to be imported
-    # TODO: Add return annotation to docstring
->>>>>>> 44f4eaf6
     # Sample points uniformly from the surface of the mesh.
     points = sample_points_from_meshes(mesh, 5000)
     x, y, z = points.clone().detach().cpu().squeeze().unbind(1)
@@ -40,7 +34,7 @@
     ax.set_zlabel("y")
     ax.set_title(title)
     ax.view_init(190, 30)
-    plt.show()
+    return ax
 
 
 def colour_nodes(
