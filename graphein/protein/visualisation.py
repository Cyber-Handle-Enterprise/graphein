--- conflicted
+++ resolved
@@ -33,9 +33,8 @@
         package="pytorch3d",
         conda_channel="pytorch3d",
     )
-<<<<<<< HEAD
     log.warning(message)
-=======
+
 try:
     from mpl_chord_diagram import chord_diagram
 except ImportError:
@@ -44,9 +43,6 @@
         package="mpl_chord_diagram",
         pip_install=True,
     )
->>>>>>> 087296d4
-
-log = logging.getLogger()
 
 
 def plot_pointcloud(mesh: Meshes, title: str = "") -> Axes3D:
