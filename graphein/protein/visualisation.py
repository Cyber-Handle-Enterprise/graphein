"""Functions for plotting protein graphs and meshes."""
# Graphein
# Author: Arian Jamasb <arian@jamasb.io>
# License: MIT
# Project Website: https://github.com/a-r-j/graphein
# Code Repository: https://github.com/a-r-j/graphein
from __future__ import annotations

import logging
from itertools import count
from typing import Dict, List, Optional, Tuple, Union

import matplotlib
import matplotlib.pyplot as plt
import networkx as nx
import numpy as np
import plotly.express as px
import plotly.colors as co
import plotly.graph_objects as go
import seaborn as sns
from mpl_toolkits.mplot3d import Axes3D

from graphein.protein.subgraphs import extract_k_hop_subgraph
from graphein.utils.utils import import_message

log = logging.getLogger(__name__)


try:
    from pytorch3d.ops import sample_points_from_meshes
except ImportError:
    message = import_message(
        submodule="graphein.protein.visualisation",
        package="pytorch3d",
        conda_channel="pytorch3d",
    )
    log.warning(message)

try:
    from mpl_chord_diagram import chord_diagram
except ImportError:
    import_message(
        submodule="graphein.protein.visualisation",
        package="mpl_chord_diagram",
        pip_install=True,
    )


def plot_pointcloud(mesh: Meshes, title: str = "") -> Axes3D:
    """
    Plots pytorch3d Meshes object as pointcloud.

    :param mesh: Meshes object to plot.
    :type mesh: pytorch3d.structures.meshes.Meshes
    :param title: Title of plot.
    :type title: str
    :return: returns Axes3D containing plot
    :rtype: Axes3D
    """
    # Sample points uniformly from the surface of the mesh.
    points = sample_points_from_meshes(mesh, 5000)
    x, y, z = points.clone().detach().cpu().squeeze().unbind(1)
    fig = plt.figure(figsize=(5, 5))
    ax = Axes3D(fig)
    ax.scatter3D(x, z, -y)
    ax.set_xlabel("x")
    ax.set_ylabel("z")
    ax.set_zlabel("y")
    ax.set_title(title)
    ax.view_init(190, 30)
    return ax


def colour_nodes(
    G: nx.Graph,
    colour_by: str,
    colour_map: matplotlib.colors.ListedColormap = plt.cm.plasma,
) -> List[Tuple[float, float, float, float]]:
    """
    Computes node colours based on ``"degree"``, ``"seq_position"``,
    ``"chain"``, ``"plddt"`` (for AF2 structures) or node attributes.

    :param G: Graph to compute node colours for
    :type G: nx.Graph
    :param colour_map:  Colourmap to use.
    :type colour_map: matplotlib.colors.ListedColormap
    :param colour_by: Manner in which to colour nodes. If not ``"degree"``, ``"seq_position"``,
        ``"chain"``, ``"plddt"`` this must correspond to a node feature.
    :type colour_by: str
    :return: List of node colours
    :rtype: List[Tuple[float, float, float, float]]
    """
    # get number of nodes
    n = G.number_of_nodes()

    # Define color range proportional to number of edges adjacent to a single node
    if colour_by == "degree":
        # Get max number of edges connected to a single node
        edge_max = max(G.degree[i] for i in G.nodes())
        colors = [colour_map(G.degree[i] / edge_max) for i in G.nodes()]
    elif colour_by == "seq_position":
        colors = [colour_map(i / n) for i in range(n)]
    elif colour_by == "chain":
        chains = G.graph["chain_ids"]
        chain_colours = dict(
            zip(chains, list(colour_map(1 / len(chains), 1, len(chains))))
        )
        colors = [chain_colours[d["chain_id"]] for n, d in G.nodes(data=True)]
    elif colour_by == "plddt":
        colors = []
        for _, d in G.nodes(data=True):
            if d["b_factor"] > 90:
                colors.append((27 / 256, 86 / 256, 206 / 256, 1))
            elif d["b_factor"] > 70:
                colors.append((126 / 256, 202 / 256, 239 / 256, 1))
            elif d["b_factor"] > 50:
                colors.append((250 / 256, 218 / 256, 77 / 256, 1))
            else:
                colors.append((239 / 256, 131 / 256, 83 / 256, 1))
    else:
        node_types = set(nx.get_node_attributes(G, colour_by).values())
        mapping = dict(zip(sorted(node_types), count()))
        colors = [
            colour_map(mapping[d[colour_by]] / len(node_types))
            for _, d in G.nodes(data=True)
        ]

    return colors


def colour_edges(
    G: nx.Graph,
    colour_map: matplotlib.colors.ListedColormap,
    colour_by: str = "kind",
    set_alpha: float = 1.0,
    return_as_rgba: bool = False,
) -> List[Tuple[float, float, float, float]] or List[str]:
    """
    Computes edge colours based on the kind of bond/interaction.

    :param G: nx.Graph protein structure graph to compute edge colours from.
    :type G: nx.Graph
    :param colour_map: Colourmap to use.
    :type colour_map: matplotlib.colors.ListedColormap
    :param colour_by: Edge attribute to colour by. Currently only ``"kind"`` is supported.
    :type colour_by: str
    :param set_alpha: Sets a given alpha value between 0.0 and 1.0 for all the edge colours.
    :type set_alpha: float
    :param return_as_rgba: Returns a list of rgba strings instead of tuples.
    :type return_as_rgba: bool
    :return: List of edge colours.
    :rtype: List[Tuple[float, float, float, float]] or List[str]
    """
    if colour_by == "kind":
        edge_types = set(
            frozenset(a) for a in nx.get_edge_attributes(G, "kind").values()
        )
        mapping = dict(zip(sorted(edge_types), count()))
        colors = [
            colour_map(
                mapping[frozenset(G.edges[i]["kind"])]
                / (len(edge_types) + 1)  # avoid division by zero error
            )
            for i in G.edges()
        ]
    else:
        raise NotImplementedError(
            "Other edge colouring methods not implemented."
        )
    
    assert (0.0 <= set_alpha <= 1.0), f"Alpha value {set_alpha} must be between 0.0 and 1.0"
    colors = [c[:3] + (set_alpha,) for c in colors]
    if return_as_rgba:
        return [
            f"rgba{tuple(list(co.convert_to_RGB_255(c[:3])) + [c[3]])}" for c in colors
        ]
    return colors


def plotly_protein_structure_graph(
    G: nx.Graph,
    plot_title: Optional[str] = None,
    figsize: Tuple[int, int] = (620, 650),
    node_alpha: float = 0.7,
    node_size_min: float = 20.0,
    node_size_multiplier: float = 1.0,
    label_node_ids: bool = True,
    node_colour_map=plt.cm.plasma,
    edge_color_map=plt.cm.plasma,
    colour_nodes_by: str = "degree",
    colour_edges_by: str = "kind",
) -> go.Figure:
    """
    Plots protein structure graph using plotly.

    :param G:  nx.Graph Protein Structure graph to plot
    :type G: nx.Graph
    :param plot_title: Title of plot, defaults to ``None``.
    :type plot_title: str, optional
    :param figsize: Size of figure, defaults to ``(620, 650)``.
    :type figsize: Tuple[int, int]
    :param node_alpha: Controls node transparency, defaults to ``0.7``.
    :type node_alpha: float
    :param node_size_min: Specifies node minimum size. Defaults to ``20.0``.
    :type node_size_min: float
    :param node_size_multiplier: Scales node size by a constant. Node sizes reflect degree. Defaults to ``20.0``.
    :type node_size_multiplier: float
    :param label_node_ids: bool indicating whether or not to plot ``node_id`` labels. Defaults to ``True``.
    :type label_node_ids: bool
    :param node_colour_map: colour map to use for nodes. Defaults to ``plt.cm.plasma``.
    :type node_colour_map: plt.cm
    :param edge_color_map: colour map to use for edges. Defaults to ``plt.cm.plasma``.
    :type edge_color_map: plt.cm
    :param colour_nodes_by: Specifies how to colour nodes. ``"degree"``, ``"seq_position"`` or a node feature.
    :type colour_edges_by: str
    :param colour_edges_by: Specifies how to colour edges. Currently only ``"kind"`` is supported.
    :type colour_nodes_by: str
    :returns: Plotly Graph Objects plot
    :rtype: go.Figure
    """

    # Get Node Attributes
    pos = nx.get_node_attributes(G, "coords")

    # Get node colours
    node_colors = colour_nodes(
        G, colour_map=node_colour_map, colour_by=colour_nodes_by
    )
    edge_colors = colour_edges(
        G, colour_map=edge_color_map, colour_by=colour_edges_by
    )

    # 3D network plot
    x_nodes = []
    y_nodes = []
    z_nodes = []
    node_sizes = []
    node_labels = []

    # Loop on the pos dictionary to extract the x,y,z coordinates of each node
    for i, (key, value) in enumerate(pos.items()):
        x_nodes.append(value[0])
        y_nodes.append(value[1])
        z_nodes.append(value[2])
        node_sizes.append(node_size_min + node_size_multiplier * G.degree[key])

        if label_node_ids:
            node_labels.append(list(G.nodes())[i])

    nodes = go.Scatter3d(
        x=x_nodes,
        y=y_nodes,
        z=z_nodes,
        mode="markers",
        marker={
            "symbol": "circle",
            "color": node_colors,
            "size": node_sizes,
            "opacity": node_alpha,
        },
        text=list(G.nodes()),
        hoverinfo="text+x+y+z",
    )

    # Loop on the list of edges to get the x,y,z, coordinates of the connected nodes
    # Those two points are the extrema of the line to be plotted
    x_edges = []
    y_edges = []
    z_edges = []

    for node_a, node_b in G.edges(data=False):
        x_edges.extend([pos[node_a][0], pos[node_b][0], None])
        y_edges.extend([pos[node_a][1], pos[node_b][1], None])
        z_edges.extend([pos[node_a][2], pos[node_b][2], None])

    axis = dict(
        showbackground=False,
        showline=False,
        zeroline=False,
        showgrid=False,
        showticklabels=False,
        title="",
    )

    repeated_edge_colours = []
    for (
        edge_col
    ) in (
        edge_colors
    ):  # Repeat as each line segment is ({x,y,z}_start, {x,y,z}_end, None)
        repeated_edge_colours.extend((edge_col, edge_col, edge_col))

    edge_colors = repeated_edge_colours

    edge_text = [
        " / ".join(list(edge_type))
        for edge_type in nx.get_edge_attributes(G, "kind").values()
    ]
    edge_text = np.repeat(
        edge_text, 3
    )  # Repeat as each line segment is ({x,y,z}_start, {x,y,z}_end, None)

    edges = go.Scatter3d(
        x=x_edges,
        y=y_edges,
        z=z_edges,
        mode="lines",
        line={"color": edge_colors, "width": 10},
        text=edge_text,
        hoverinfo="text",
    )

    return go.Figure(
        data=[nodes, edges],
        layout=go.Layout(
            title=plot_title,
            width=figsize[0],
            height=figsize[1],
            showlegend=False,
            scene=dict(
                xaxis=dict(axis),
                yaxis=dict(axis),
                zaxis=dict(axis),
            ),
            margin=dict(t=100),
        ),
    )


def plot_protein_structure_graph(
    G: nx.Graph,
    angle: int = 30,
    plot_title: Optional[str] = None,
    figsize: Tuple[int, int] = (10, 7),
    node_alpha: float = 0.7,
    node_size_min: float = 20.0,
    node_size_multiplier: float = 20.0,
    label_node_ids: bool = True,
    node_colour_map=plt.cm.plasma,
    edge_color_map=plt.cm.plasma,
    colour_nodes_by: str = "degree",
    colour_edges_by: str = "kind",
    edge_alpha: float = 0.5,
    plot_style: str = "ggplot",
    out_path: Optional[str] = None,
    out_format: str = ".png",
) -> Axes3D:
    """
    Plots protein structure graph in ``Axes3D``.

    :param G:  nx.Graph Protein Structure graph to plot.
    :type G: nx.Graph
    :param angle:  View angle. Defaults to ``30``.
    :type angle: int
    :param plot_title: Title of plot. Defaults to ``None``.
    :type plot_title: str, optional
    :param figsize: Size of figure, defaults to ``(10, 7)``.
    :type figsize: Tuple[int, int]
    :param node_alpha: Controls node transparency, defaults to ``0.7``.
    :type node_alpha: float
    :param node_size_min: Specifies node minimum size, defaults to ``20``.
    :type node_size_min: float
    :param node_size_multiplier: Scales node size by a constant. Node sizes reflect degree. Defaults to ``20``.
    :type node_size_multiplier: float
    :param label_node_ids: bool indicating whether or not to plot ``node_id`` labels. Defaults to ``True``.
    :type label_node_ids: bool
    :param node_colour_map: colour map to use for nodes. Defaults to ``plt.cm.plasma``.
    :type node_colour_map: plt.cm
    :param edge_color_map: colour map to use for edges. Defaults to ``plt.cm.plasma``.
    :type edge_color_map: plt.cm
    :param colour_nodes_by: Specifies how to colour nodes. ``"degree"``, ``"seq_position"`` or a node feature.
    :type colour_nodes_by: str
    :param colour_edges_by: Specifies how to colour edges. Currently only ``"kind"`` is supported.
    :type colour_edges_by: str
    :param edge_alpha: Controls edge transparency. Defaults to ``0.5``.
    :type edge_alpha: float
    :param plot_style: matplotlib style sheet to use. Defaults to ``"ggplot"``.
    :type plot_style: str
    :param out_path: If not none, writes plot to this location. Defaults to ``None`` (does not save).
    :type out_path: str, optional
    :param out_format: Fileformat to use for plot
    :type out_format: str
    :return: matplotlib Axes3D object.
    :rtype: Axes3D
    """

    # Get Node Attributes
    pos = nx.get_node_attributes(G, "coords")

    # Get node colours
    node_colors = colour_nodes(
        G, colour_map=node_colour_map, colour_by=colour_nodes_by
    )
    edge_colors = colour_edges(
        G, colour_map=edge_color_map, colour_by=colour_edges_by
    )

    # 3D network plot
    with plt.style.context(plot_style):

        fig = plt.figure(figsize=figsize)
        ax = Axes3D(fig, auto_add_to_figure=True)

        # Loop on the pos dictionary to extract the x,y,z coordinates of each node
        for i, (key, value) in enumerate(pos.items()):
            xi = value[0]
            yi = value[1]
            zi = value[2]

            # Scatter plot
            ax.scatter(
                xi,
                yi,
                zi,
                color=node_colors[i],
                s=node_size_min + node_size_multiplier * G.degree[key],
                edgecolors="k",
                alpha=node_alpha,
            )
            if label_node_ids:
                label = list(G.nodes())[i]
                ax.text(xi, yi, zi, label)

        # Loop on the list of edges to get the x,y,z, coordinates of the connected nodes
        # Those two points are the extrema of the line to be plotted
        for i, j in enumerate(G.edges()):
            x = np.array((pos[j[0]][0], pos[j[1]][0]))
            y = np.array((pos[j[0]][1], pos[j[1]][1]))
            z = np.array((pos[j[0]][2], pos[j[1]][2]))

            # Plot the connecting lines
            ax.plot(x, y, z, c=edge_colors[i], alpha=edge_alpha)

    # Set title
    ax.set_title(plot_title)
    # Set the initial view
    ax.view_init(30, angle)
    # Hide the axes
    ax.set_axis_off()
    if out_path is not None:
        plt.savefig(out_path + str(angle).zfill(3) + out_format)
        plt.close("all")

    return ax


def add_vector_to_plot(
    g: nx.Graph,
    fig,
    vector: str = "sidechain_vector",
    scale: float = 5,
    colour: str = "red",
    width: int = 10,
) -> go.Figure:
    """Adds representations of vector features to the protein graph.

    Requires all nodes have a vector feature (1 x 3 array).

    :param g: Protein graph containing vector features
    :type g: nx.Graph
    :param fig: 3D plotly figure to add vectors to.
    :type fig: go.Figure
    :param vector: Name of node vector feature to add, defaults to "sidechain_vector"
    :type vector: str, optional
    :param scale: How much to scale the vectors by, defaults to 5
    :type scale: float, optional
    :param colour: Colours for vectors, defaults to "red"
    :type colour: str, optional
    :return: 3D Plotly plot with vectors added.
    :rtype: go.Figure
    """
    # Compute line segment positions
    x_edges = []
    y_edges = []
    z_edges = []
    edge_text = []
    for _, d in g.nodes(data=True):
        x_edges.extend(
            [d["coords"][0], d["coords"][0] + d[vector][0] * scale, None]
        )
        y_edges.extend(
            [d["coords"][1], d["coords"][1] + d[vector][1] * scale, None]
        )
        z_edges.extend(
            [d["coords"][2], d["coords"][2] + d[vector][2] * scale, None]
        )
        edge_text.extend([None, f"{vector}", None])

    edge_trace = go.Scatter3d(
        x=x_edges,
        y=y_edges,
        z=z_edges,
        mode="lines",
        line={"color": colour, "width": width},
        text=3 * [f"{vector}" for _ in range(len(g))],
        hoverinfo="text",
    )
    # Compute cone positions.
    arrow_tip_ratio = 0.1
    arrow_starting_ratio = 0.98
    x = []
    y = []
    z = []
    u = []
    v = []
    w = []
    for _, d in g.nodes(data=True):
        x.extend(
            [d["coords"][0] + d[vector][0] * scale * arrow_starting_ratio]
        )
        y.extend(
            [d["coords"][1] + d[vector][1] * scale * arrow_starting_ratio]
        )
        z.extend(
            [d["coords"][2] + d[vector][2] * scale * arrow_starting_ratio]
        )
        u.extend([d[vector][0]])  # * arrow_tip_ratio])
        v.extend([d[vector][1]])  # * arrow_tip_ratio])
        w.extend([d[vector][2]])  # * arrow_tip_ratio])

    if colour == "red":
        colour = [[0, "rgb(255,0,0)"], [1, "rgb(255,0,0)"]]
    elif colour == "blue":
        colour = [[0, "rgb(0,0,255)"], [1, "rgb(0,0,255)"]]
    elif colour == "green":
        colour = [[0, "rgb(0,255,0)"], [1, "rgb(0,255,0)"]]

    cone_trace = go.Cone(
        x=x,
        y=y,
        z=z,
        u=u,
        v=v,
        w=w,
        text=[f"{vector}" for _ in range(len(g.nodes()))],
        hoverinfo="u+v+w+text",
        colorscale=colour,
        showlegend=False,
        showscale=False,
        sizemode="absolute",
    )
    fig.add_trace(edge_trace)
    fig.add_trace(cone_trace)
    return fig


def plot_distance_matrix(
    g: Optional[nx.Graph],
    dist_mat: Optional[np.ndarray] = None,
    use_plotly: bool = True,
    title: Optional[str] = None,
    show_residue_labels: bool = True,
) -> go.Figure:
    """Plots a distance matrix of the graph.

    :param g: NetworkX graph containing a distance matrix as a graph attribute (``g.graph['dist_mat']``).
    :type g: nx.Graph, optional
    :param dist_mat: Distance matrix to plot. If not provided, the distance matrix is taken from the graph. Defaults to ``None``.
    :type dist_mat: np.ndarray, optional
    :param use_plotly: Whether to use ``plotly`` or ``seaborn`` for plotting. Defaults to ``True``.
    :type use_plotly: bool
    :param title: Title of the plot.Defaults to ``None``.
    :type title: str, optional
    :show_residue_labels: Whether to show residue labels on the plot. Defaults to ``True``.
    :type show_residue_labels: bool
    :raises: ValueError if neither a graph ``g`` or a ``dist_mat`` are provided.
    :return: Plotly figure.
    :rtype: px.Figure
    """
    if g is None and dist_mat is None:
        raise ValueError("Must provide either a graph or a distance matrix.")

    if dist_mat is None:
        dist_mat = g.graph["dist_mat"]
    if g is not None:
        x_range = list(g.nodes)
        y_range = list(g.nodes)
        if not title:
            title = g.graph["name"] + " - Distance Matrix"
    else:
        x_range = list(range(dist_mat.shape[0]))
        y_range = list(range(dist_mat.shape[1]))
        if not title:
            title = "Distance matrix"

    if use_plotly:
        fig = px.imshow(
            dist_mat,
            x=x_range,
            y=y_range,
            labels=dict(color="Distance"),
            title=title,
        )
    else:
        if show_residue_labels:
            tick_labels = x_range
        else:
            tick_labels = []
        fig = sns.heatmap(
            dist_mat, xticklabels=tick_labels, yticklabels=tick_labels
        ).set(title=title)

    return fig


def plot_distance_landscape(
    g: Optional[nx.Graph] = None,
    dist_mat: Optional[np.ndarray] = None,
    add_contour: bool = True,
    title: Optional[str] = None,
    width: int = 500,
    height: int = 500,
    autosize: bool = False,
) -> go.Figure:
    """Plots a distance landscape of the graph.

    :param g: Graph to plot (must contain a distance matrix in ``g.graph["dist_mat"]``).
    :type g: nx.Graph
    :param add_contour: Whether or not to show the contour, defaults to ``True``.
    :type add_contour: bool, optional
    :param width: Plot width, defaults to ``500``.
    :type width: int, optional
    :param height: Plot height, defaults to ``500``.
    :type height: int, optional
    :param autosize: Whether or not to autosize the plot, defaults to ``False``.
    :type autosize: bool, optional
    :return: Plotly figure of distance landscape.
    :rtype: go.Figure
    """
    if g:
        dist_mat = g.graph["dist_mat"]
        if not title:
            title = g.graph["name"] + " - Distance Landscape"
        tick_labels = list(g.nodes)
    else:
        if not title:
            title = "Distance landscape"
        tick_labels = list(range(dist_mat.shape[0]))

    fig = go.Figure(data=[go.Surface(z=dist_mat)])

    if add_contour:
        fig.update_traces(
            contours_z=dict(
                show=True,
                usecolormap=True,
                highlightcolor="limegreen",
                project_z=True,
            )
        )

    fig.update_layout(
        title=title,
        autosize=autosize,
        width=width,
        height=height,
        scene=dict(
            zaxis_title="Distance",
            xaxis=dict(
                ticktext=tick_labels,
                tickvals=list(range(len(tick_labels))),
                nticks=10,
                showticklabels=False,
            ),
            yaxis=dict(
                ticktext=tick_labels,
                tickvals=list(range(len(tick_labels))),
                nticks=10,
                showticklabels=False,
            ),
        ),
    )

    return fig


def asteroid_plot(
    g: nx.Graph,
    node_id: str,
    k: int = 2,
    colour_nodes_by: str = "shell",  # residue_name
    colour_edges_by: str = "kind",
    edge_colour_map: plt.cm.Colormap = plt.cm.plasma,
    edge_alpha: float = 1.0,
    show_labels: bool = True,
    title: Optional[str] = None,
    width: int = 600,
    height: int = 500,
    use_plotly: bool = True,
    show_edges: bool = False,
    show_legend: bool = True,
    node_size_multiplier: float = 10,
) -> Union[plotly.graph_objects.Figure, matplotlib.figure.Figure]:
    """Plots a k-hop subgraph around a node as concentric shells.

    Radius of each point is proportional to the degree of the node (modified by node_size_multiplier).

    :param g: NetworkX graph to plot.
    :type g: nx.Graph
    :param node_id: Node to centre the plot around.
    :type node_id: str
    :param k: Number of hops to plot. Defaults to ``2``.
    :type k: int
    :param colour_nodes_by: Colour the nodes by this attribute. Currently only ``"shell"`` is supported.
    :type colour_nodes_by: str
    :param colour_edges_by: Colour the edges by this attribute. Currently only ``"kind"`` is supported.
    :type colour_edges_by: str
    :param edge_colour_map: Colour map for edges. Defaults to ``plt.cm.plasma``.
    :type edge_colour_map: plt.cm.Colormap
    :param edge_alpha: Sets a given alpha value between 0.0 and 1.0 for all the edge colours.
    :type edge_alpha: float
    :param title: Title of the plot. Defaults to ``None``.
    :type title: str
    :param width: Width of the plot. Defaults to ``600``.
    :type width: int
    :param height: Height of the plot. Defaults to ``500``.
    :type height: int
    :param use_plotly: Use plotly to render the graph. Defaults to ``True``.
    :type use_plotly: bool
    :param show_edges: Whether to show edges in the plot. Defaults to ``False``.
    :type show_edges: bool
    :param show_legend: Whether to show the legend of the edges. Fefaults to `True``.
    :type show_legend: bool
    :param node_size_multiplier: Multiplier for the size of the nodes. Defaults to ``10``.
    :type node_size_multiplier: float.
    :returns: Plotly figure or matplotlib figure.
    :rtpye: Union[plotly.graph_objects.Figure, matplotlib.figure.Figure]
    """
    assert node_id in g.nodes(), f"Node {node_id} not in graph"

    nodes: Dict[int, List[str]] = {0: [node_id]}
    node_list: List[str] = [node_id]
    # Iterate over the number of hops and extract nodes in each shell
    for i in range(1, k):
        subgraph = extract_k_hop_subgraph(g, node_id, k=i)
        candidate_nodes = subgraph.nodes()
        # Check we've not already found nodes in the previous shells
        nodes[i] = [n for n in candidate_nodes if n not in node_list]
        node_list += candidate_nodes
    shells = [nodes[i] for i in range(k)]
    log.debug(f"Plotting shells: {shells}")

    if use_plotly:
        # Get shell layout and set as node attributes.
        pos = nx.shell_layout(subgraph, shells)
        nx.set_node_attributes(subgraph, pos, "pos")

        if show_edges:
            edge_colors = colour_edges(
                subgraph, colour_map=edge_colour_map, colour_by=colour_edges_by,
                set_alpha=edge_alpha, return_as_rgba=True
            )
            show_legend_bools = [(True if x not in edge_colors[:i] else False)
                           for i, x in enumerate(edge_colors)]
            edge_trace = []
            for i, (u, v) in enumerate(subgraph.edges()):
                x0, y0 = subgraph.nodes[u]["pos"]
                x1, y1 = subgraph.nodes[v]["pos"]
<<<<<<< HEAD
                edge_x.extend((x0, x1, None))
                edge_y.extend((y0, y1, None))
            edge_trace = go.Scatter(
                x=edge_x,
                y=edge_y,
                line=dict(width=1, color=edge_colors),
                hoverinfo="text",
                mode="lines",
                text=[
                    " / ".join(list(edge_type))
                    for edge_type in nx.get_edge_attributes(
                        subgraph, "kind"
                    ).values()
                ],
            )
=======
                bond_kind = " / ".join(list(subgraph[u][v]["kind"]))
                tr = go.Scatter(
                    x=(x0, x1),
                    y=(y0, y1),
                    mode="lines",
                    line=dict(width=1, color=edge_colors[i]),
                    hoverinfo="text",
                    text=[bond_kind],
                    name=bond_kind,
                    legendgroup=bond_kind,
                    showlegend=show_legend_bools[i],
                )
                edge_trace.append(tr)
>>>>>>> 1c87afdc

        node_x: List[str] = []
        node_y: List[str] = []
        for node in subgraph.nodes():
            x, y = subgraph.nodes[node]["pos"]
            node_x.append(x)
            node_y.append(y)

        degrees = [
            subgraph.degree(n) * node_size_multiplier for n in subgraph.nodes()
        ]

        if colour_nodes_by == "shell":
            node_colours = []
            for n in subgraph.nodes():
                for k, v in nodes.items():
                    if n in v:
                        node_colours.append(k)
        else:
            raise NotImplementedError(
                f"Colour by {colour_nodes_by} not implemented."
            )
            # TODO colour by AA type
        node_trace = go.Scatter(
            x=node_x,
            y=node_y,
            text=list(subgraph.nodes()),
            mode="markers+text" if show_labels else "markers",
            hoverinfo="text",
            textposition="bottom center",
            showlegend=False,
            marker=dict(
                colorscale="YlGnBu",
                reversescale=True,
                color=node_colours,
                size=degrees,
                colorbar=dict(
                    thickness=15,
                    title="Shell",
                    tickvals=list(range(k)),
                    xanchor="left",
                    titleside="right",
                ),
                line_width=2,
            ),
        )

<<<<<<< HEAD
        data = [edge_trace, node_trace] if show_edges else [node_trace]
        return go.Figure(
=======
        data = edge_trace + [node_trace] if show_edges else [node_trace]
        fig = go.Figure(
>>>>>>> 1c87afdc
            data=data,
            layout=go.Layout(
                title=title or f'Asteroid Plot - {g.graph["name"]}',
                width=width,
                height=height,
                titlefont_size=16,
                legend=dict(
                    yanchor="top",
                    y=1,
                    xanchor="left",
                    x=1.10
                ),
                showlegend=True if show_legend else False,
                hovermode="closest",
                margin=dict(b=20, l=5, r=5, t=40),
                xaxis=dict(
                    showgrid=False, zeroline=False, showticklabels=False
                ),
                yaxis=dict(
                    showgrid=False, zeroline=False, showticklabels=False
                ),
            ),
        )

    else:
        nx.draw_shell(subgraph, nlist=shells, with_labels=show_labels)


def plot_chord_diagram(
    g: nx.Graph,
    show_names: bool = True,
    order: Optional[List] = None,
    width: float = 0.1,
    pad: float = 2.0,
    gap: float = 0.03,
    chordwidth: float = 0.7,
    ax=None,
    colors=None,
    cmap=None,
    alpha=0.7,
    use_gradient: bool = False,
    chord_colors=None,
    show: bool = False,
    **kwargs,
):
    """
    Plot a chord diagram.


    Based on Tanguy Fardet's implementation:
    https://github.com/tfardet/mpl_chord_diagram

    :param g: NetworkX graph to plot
        Flux data, mat[i, j] is the flux from i to j (adjacency matrix)
    :type g: nx.Graph
    :param show_names: Whether to show the names of the nodes
    :type show_names: bool
    :param order: list, optional (default: order of the matrix entries)
        Order in which the arcs should be placed around the trigonometric
        circle.
    :param width: float, optional (default: 0.1)
        Width/thickness of the ideogram arc.
    :type width: float
    :param pad: float, optional (default: 2)
        Distance between two neighboring ideogram arcs. Unit: degree.
    :type pad: float
    :param gap: float, optional (default: 0)
        Distance between the arc and the beginning of the cord.
    :type gap: float
    :param chordwidth: float, optional (default: 0.7)
        Position of the control points for the chords, controlling their shape.
    :param ax: matplotlib axis, optional (default: new axis)
        Matplotlib axis where the plot should be drawn.
    :param colors: list, optional (default: from `cmap`)
        List of user defined colors or floats.
    :param cmap: str or colormap object (default: viridis)
        Colormap that will be used to color the arcs and chords by default.
        See `chord_colors` to use different colors for chords.
    :param alpha: float in [0, 1], optional (default: 0.7)
        Opacity of the chord diagram.
    :param use_gradient: bool, optional (default: False)
        Whether a gradient should be use so that chord extremities have the
        same color as the arc they belong to.
    :type use_gradient: bool
    :param chord_colors: str, or list of colors, optional (default: None)
        Specify color(s) to fill the chords differently from the arcs.
        When the keyword is not used, chord colors default to the colomap given
        by `colors`.
        Possible values for `chord_colors` are:

        * a single color (do not use an RGB tuple, use hex format instead),
          e.g. "red" or "#ff0000"; all chords will have this color
        * a list of colors, e.g. ``["red", "green", "blue"]``, one per node
          (in this case, RGB tuples are accepted as entries to the list).
          Each chord will get its color from its associated source node, or
          from both nodes if `use_gradient` is True.
    :param show: bool, optional (default: False)
        Whether the plot should be displayed immediately via an automatic call
        to ``plt.show()``.
    :param kwargs: keyword arguments
        Available kwargs are:

        ================  ==================  ===============================
              Name               Type           Purpose and possible values
        ================  ==================  ===============================
        fontcolor         str or list         Color of the names
        fontsize          int                 Size of the font for names
        rotate_names      (list of) bool(s)   Rotate names by 90°
        sort              str                 Either "size" or "distance"
        zero_entry_size   float               Size of zero-weight reciprocal
        ================  ==================  ===============================
    :type kwargs: Dict[str, Any]
    """
    mat = nx.adjacency_matrix(g)
    names = list(g.nodes)
    if show_names:
        if g.graph["node_type"] == "chain":
            names = [f"Chain {n}" for n in names]
        elif g.graph["node_type"] != "secondary_structure":
            raise ValueError()
    else:
        names = None

    a = chord_diagram(
        mat,
        names=names,
        order=order,
        width=width,
        pad=pad,
        gap=gap,
        chordwidth=chordwidth,
        ax=ax,
        colors=colors,
        cmap=cmap,
        alpha=alpha,
        use_gradient=use_gradient,
        chord_colors=chord_colors,
        show=show,
        **kwargs,
    )<|MERGE_RESOLUTION|>--- conflicted
+++ resolved
@@ -756,23 +756,6 @@
             for i, (u, v) in enumerate(subgraph.edges()):
                 x0, y0 = subgraph.nodes[u]["pos"]
                 x1, y1 = subgraph.nodes[v]["pos"]
-<<<<<<< HEAD
-                edge_x.extend((x0, x1, None))
-                edge_y.extend((y0, y1, None))
-            edge_trace = go.Scatter(
-                x=edge_x,
-                y=edge_y,
-                line=dict(width=1, color=edge_colors),
-                hoverinfo="text",
-                mode="lines",
-                text=[
-                    " / ".join(list(edge_type))
-                    for edge_type in nx.get_edge_attributes(
-                        subgraph, "kind"
-                    ).values()
-                ],
-            )
-=======
                 bond_kind = " / ".join(list(subgraph[u][v]["kind"]))
                 tr = go.Scatter(
                     x=(x0, x1),
@@ -786,7 +769,6 @@
                     showlegend=show_legend_bools[i],
                 )
                 edge_trace.append(tr)
->>>>>>> 1c87afdc
 
         node_x: List[str] = []
         node_y: List[str] = []
@@ -834,13 +816,8 @@
             ),
         )
 
-<<<<<<< HEAD
-        data = [edge_trace, node_trace] if show_edges else [node_trace]
-        return go.Figure(
-=======
         data = edge_trace + [node_trace] if show_edges else [node_trace]
         fig = go.Figure(
->>>>>>> 1c87afdc
             data=data,
             layout=go.Layout(
                 title=title or f'Asteroid Plot - {g.graph["name"]}',
