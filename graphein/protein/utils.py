--- conflicted
+++ resolved
@@ -131,7 +131,6 @@
 
     :param uniprot_id: UniProt ID of desired protein.
     :type uniprot_id: str
-<<<<<<< HEAD
     :param version: Version of the structure to download
     :type version: int
     :param out_dir: string specifying desired output location. Default is pwd.
@@ -141,11 +140,6 @@
     :param pdb: boolean specifying whether to download the PDB file. Default is ``True``.
     :type pdb: bool
     :param mmcif: Bool specifying whether to download MMCiF or PDB. Default is false (downloads pdb)
-=======
-    :param out_dir: String specifying desired output location. Default is pwd.
-    :type out_dir: str
-    :param mmcif: Bool specifying whether to download ``MMCiF`` or ``PDB``. Default is ``False`` (downloads pdb).
->>>>>>> c0b252f3
     :type mmcif: bool
     :param retrieve_aligned_score: Bool specifying whether or not to download score alignment json.
     :type retrieve_aligned_score: bool
@@ -157,16 +151,9 @@
     if not mmcif and not pdb:
         raise ValueError("Must specify either mmcif or pdb.")
     if mmcif:
-<<<<<<< HEAD
         query_url = f"{BASE_URL}AF-{uniprot_id}-F1-model_v{version}.cif"
     if pdb:
         query_url = f"{BASE_URL}AF-{uniprot_id}-F1-model_v{version}.pdb"
-=======
-        query_url = f"{BASE_URL}AF-{uniprot_id}F1-model_v1.cif"
-    if pdb:
-        query_url = f"{BASE_URL}AF-{uniprot_id}-F1-model_v1.pdb"
-
->>>>>>> c0b252f3
     structure_filename = wget.download(query_url, out=out_dir)
 
     if rename:
