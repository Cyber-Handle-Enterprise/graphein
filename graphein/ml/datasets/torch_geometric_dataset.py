"""Pytorch Geometric Dataset classes for Protein Graphs."""
# Graphein
# Author: Arian Jamasb <arian@jamasb.io>
# License: MIT
# Project Website: https://github.com/a-r-j/graphein
# Code Repository: https://github.com/a-r-j/graphein
from __future__ import annotations

import logging as log
import os
from pathlib import Path
from typing import Callable, Dict, Generator, List, Optional

import networkx as nx
from tqdm import tqdm

from graphein.ml.conversion import GraphFormatConvertor
from graphein.protein.config import ProteinGraphConfig
from graphein.protein.graphs import construct_graphs_mp
from graphein.protein.utils import (
    download_alphafold_structure,
    download_pdb,
    download_pdb_multiprocessing,
)
from graphein.utils.utils import import_message

try:
    import torch
    from torch_geometric.data import Data, Dataset, InMemoryDataset
except ImportError:
    import_message(
        "graphein.ml.datasets.torch_geometric_dataset",
        "torch_geometric",
        conda_channel="pyg",
        pip_install=True,
    )


class InMemoryProteinGraphDataset(InMemoryDataset):
    def __init__(
        self,
        root: str,
        name: str,
        pdb_codes: Optional[List[str]] = None,
        uniprot_ids: Optional[List[str]] = None,
        graph_label_map: Optional[Dict[str, torch.Tensor]] = None,
        node_label_map: Optional[Dict[str, torch.Tensor]] = None,
        chain_selection_map: Optional[Dict[str, List[str]]] = None,
        graphein_config: ProteinGraphConfig = ProteinGraphConfig(),
        graph_format_convertor: GraphFormatConvertor = GraphFormatConvertor(
            src_format="nx", dst_format="pyg"
        ),
        graph_transformation_funcs: Optional[List[Callable]] = None,
        transform: Optional[Callable] = None,
        pdb_transform: Optional[List[Callable]] = None,
        pre_transform: Optional[Callable] = None,
        pre_filter: Optional[Callable] = None,
        num_cores: int = 16,
        af_version: int = 2,
    ):
        """In Memory dataset for protein graphs.

        Dataset base class for creating graph datasets which easily fit
        into CPU memory. Inherits from
        :class:`torch_geometric.data.InMemoryDataset`, which inherits from
        :class:`torch_geometric.data.Dataset`.
        See `here <https://pytorch-geometric.readthedocs.io/en/latest/notes/
        create_dataset.html#creating-in-memory-datasets>`__ for the accompanying
        tutorial.

        :param root: Root directory where the dataset should be saved.
        :type root: str
        :param name: Name of the dataset. Will be saved to ``data_$name.pt``.
        :type name: str
        :param pdb_codes: List of PDB codes to download and parse from the PDB.
            Defaults to None.
        :type pdb_codes: Optional[List[str]], optional
        :param uniprot_ids: List of Uniprot IDs to download and parse from
            Alphafold Database. Defaults to ``None``.
        :type uniprot_ids: Optional[List[str]], optional
        :param graph_label_map: Dictionary mapping PDB/Uniprot IDs to
            graph-level labels. Defaults to ``None``.
        :type graph_label_map: Optional[Dict[str, Tensor]], optional
        :param node_label_map: Dictionary mapping PDB/Uniprot IDs to node-level
            labels. Defaults to ``None``.
        :type node_label_map: Optional[Dict[str, torch.Tensor]], optional
        :param chain_selection_map: Dictionary mapping, defaults to ``None``.
        :type chain_selection_map: Optional[Dict[str, List[str]]], optional
        :param graphein_config: Protein graph construction config, defaults to
            ``ProteinGraphConfig()``.
        :type graphein_config: ProteinGraphConfig, optional
        :param graph_format_convertor: Conversion handler for graphs, defaults
            to ``GraphFormatConvertor(src_format="nx", dst_format="pyg")``.
        :type graph_format_convertor: GraphFormatConvertor, optional
        :param pdb_transform: List of functions that consume a list of paths to
            the downloaded structures. This provides an entry point to apply
            pre-processing from bioinformatics tools of your choosing. Defaults
            to ``None``.
        :type pdb_transform: Optional[List[Callable]], optional
        :param graph_transformation_funcs: List of functions that consume a
            ``nx.Graph`` and return a ``nx.Graph``. Applied to graphs after
            construction but before conversion to pyg. Defaults to ``None``.
        :type graph_transformation_funcs: Optional[List[Callable]], optional
        :param transform: A function/transform that takes in a
            ``torch_geometric.data.Data`` object and returns a transformed
            version. The data object will be transformed before every access.
            Defaults to ``None``.
        :type transform: Optional[Callable], optional
        :param pre_transform:  A function/transform that takes in an
            ``torch_geometric.data.Data`` object and returns a transformed
            version. The data object will be transformed before being saved to
            disk. Defaults to ``None``.
        :type pre_transform: Optional[Callable], optional
        :param pre_filter:  A function that takes in a
            ``torch_geometric.data.Data`` object and returns a boolean value,
            indicating whether the data object should be included in the final
            dataset. Optional, defaults to ``None``.
        :type pre_filter: Optional[Callable], optional
        :param num_cores: Number of cores to use for multiprocessing of graph
            construction, defaults to ``16``.
        :type num_cores: int, optional
        :param af_version: Version of AlphaFoldDB structures to use,
            defaults to ``2``.
        :type af_version: int, optional
        """
        self.name = name
        self.pdb_codes = (
            [pdb.lower() for pdb in pdb_codes]
            if pdb_codes is not None
            else None
        )
        self.uniprot_ids = (
            [up.upper() for up in uniprot_ids]
            if uniprot_ids is not None
            else None
        )

        if self.pdb_codes and self.uniprot_ids:
            self.structures = self.pdb_codes + self.uniprot_ids
        elif self.pdb_codes:
            self.structures = pdb_codes
        elif self.uniprot_ids:
            self.structures = uniprot_ids
        self.af_version = af_version
        self.bad_pdbs: List[
            str
        ] = []  # list of pdb codes that failed to download

        # Labels & Chains
        self.graph_label_map = graph_label_map
        self.node_label_map = node_label_map
        self.chain_selection_map = chain_selection_map

        # Configs
        self.config = graphein_config
        self.graph_format_convertor = graph_format_convertor
        self.graph_transformation_funcs = graph_transformation_funcs
        self.pdb_transform = pdb_transform
        self.num_cores = num_cores
        super().__init__(
            root,
            transform=transform,
            pre_transform=pre_transform,
            pre_filter=pre_filter,
        )
        self.config.pdb_dir = Path(self.raw_dir)
        self.data, self.slices = torch.load(self.processed_paths[0])

    @property
    def raw_file_names(self) -> List[str]:
        """Name of the raw files in the dataset."""
        return [f"{pdb}.pdb" for pdb in self.structures]

    @property
    def processed_file_names(self) -> List[str]:
        """Name of the processed file."""
        return [f"data_{self.name}.pt"]

    def download(self):
        """Download the PDB files from RCSB or Alphafold."""
        self.config.pdb_dir = Path(self.raw_dir)
        if self.pdb_codes:
            # Only download PDBs that are not already downloaded
            to_download = [
                pdb
                for pdb in set(self.pdb_codes)
                if not os.path.exists(Path(self.raw_dir) / f"{pdb}.pdb")
            ]
            download_pdb_multiprocessing(
                to_download,
                self.raw_dir,
                max_workers=self.num_cores,
                strict=False,
            )
            self.bad_pdbs = self.bad_pdbs + [
                pdb
                for pdb in set(self.pdb_codes)
                if not os.path.exists(Path(self.raw_dir) / f"{pdb}.pdb")
            ]
        if self.uniprot_ids:
            [
                download_alphafold_structure(
                    uniprot,
                    out_dir=self.raw_dir,
                    version=self.af_version,
                    aligned_score=False,
                )
                for uniprot in tqdm(self.uniprot_ids)
            ]

    def __len__(self) -> int:
        return len(self.structures)

    def transform_pdbs(self):
        """
        Performs pre-processing of PDB structures before constructing graphs.
        """
        structure_files = [
            f"{self.raw_dir}/{pdb}.pdb" for pdb in self.structures
        ]
        for func in self.pdb_transform:
            func(structure_files)

    def process(self):
        """Process structures into PyG format and save to disk."""
        # Read data into huge `Data` list.
        structure_files = [
            f"{self.raw_dir}/{pdb}.pdb" for pdb in self.structures
        ]

        # Apply transformations to raw PDB files.
        if self.pdb_transform is not None:
            print("Transforming PDB files...")
            self.transform_pdbs()

        if self.chain_selection_map:
            chain_selections = [
                self.chain_selection_map[pdb]
                if pdb in self.chain_selection_map.keys()
                else "all"
                for pdb in self.structures
            ]
        else:
            chain_selections = None

        # Create graph objects
        print("Constructing Graphs...")
        graphs = construct_graphs_mp(
            pdb_path_it=structure_files,
            config=self.config,
            chain_selections=chain_selections,
            return_dict=True,
            num_cores=self.num_cores,
        )
        # Transform graphs
        if self.graph_transformation_funcs is not None:
            print("Transforming Nx Graphs...")
            for func in self.graph_transformation_funcs:
                graphs = {k: func(v) for k, v in graphs.items()}

        # Convert to PyTorch Geometric Data
        print("Converting Graphs...")
        graphs = {k: self.graph_format_convertor(v) for k, v in graphs.items()}
        graphs = dict(zip(self.structures, graphs.values()))

        # Assign labels
        if self.graph_label_map:
            print("Assigning graph Labels...")
            for k, v in self.graph_label_map.items():
                try:
                    graphs[k].graph_y = v
                except KeyError:
                    print(f"{k} not found in graphs. Skipping.")
        if self.node_label_map:
            print("Assigning node Labels...")
            for k, v in self.node_label_map.items():
                try:
                    graphs[k].node_y = v
                except KeyError:
                    print(f"{k} not found in graphs. Skipping.")
        data_list = list(graphs.values())
        del graphs

        if self.pre_filter is not None:
            print("Pre-filtering Data...")
            data_list = [g for g in data_list if self.pre_filter(g)]

        if self.pre_transform is not None:
            print("Pre-transforming data...")
            data_list = [self.pre_transform(data) for data in data_list]

        print("Saving Data...")
        data, slices = self.collate(data_list)
        torch.save((data, slices), self.processed_paths[0])
        print("Done!")


class ProteinGraphDataset(Dataset):
    def __init__(
        self,
        root,
        pdb_codes: Optional[List[str]] = None,
        uniprot_ids: Optional[List[str]] = None,
        # graph_label_map: Optional[Dict[str, int]] = None,
        graph_labels: Optional[List[torch.Tensor]] = None,
        node_labels: Optional[List[torch.Tensor]] = None,
        chain_selections: Optional[List[str]] = None,
        # node_label_map: Optional[Dict[str, int]] = None,
        # chain_selection_map: Optional[Dict[str, List[str]]] = None,
        graphein_config: ProteinGraphConfig = ProteinGraphConfig(),
        graph_format_convertor: GraphFormatConvertor = GraphFormatConvertor(
            src_format="nx", dst_format="pyg"
        ),
        graph_transformation_funcs: Optional[List[Callable]] = None,
        pdb_transform: Optional[List[Callable]] = None,
        transform: Optional[Callable] = None,
        pre_transform: Optional[Callable] = None,
        pre_filter: Optional[Callable] = None,
        num_cores: int = 16,
        af_version: int = 2,
    ):
        """Dataset class for protein graphs.

        Dataset base class for creating graph datasets.
        See `here <https://pytorch-geometric.readthedocs.io/en/latest/notes/
        create_dataset.html>`__ for the accompanying tutorial.

        :param root: Root directory where the dataset should be saved.
        :type root: str
        :param pdb_codes: List of PDB codes to download and parse from the PDB.
            Defaults to ``None``.
        :type pdb_codes: Optional[List[str]], optional
        :param uniprot_ids: List of Uniprot IDs to download and parse from
            Alphafold Database. Defaults to ``None``.
        :type uniprot_ids: Optional[List[str]], optional
        :param graph_label_map: Dictionary mapping PDB/Uniprot IDs to
            graph-level labels. Defaults to ``None``.
        :type graph_label_map: Optional[Dict[str, Tensor]], optional
        :param node_label_map: Dictionary mapping PDB/Uniprot IDs to node-level
            labels. Defaults to ``None``.
        :type node_label_map: Optional[Dict[str, torch.Tensor]], optional
        :param chain_selection_map: Dictionary mapping, defaults to ``None``.
        :type chain_selection_map: Optional[Dict[str, List[str]]], optional
        :param graphein_config: Protein graph construction config, defaults to
            ``ProteinGraphConfig()``.
        :type graphein_config: ProteinGraphConfig, optional
        :param graph_format_convertor: Conversion handler for graphs, defaults
            to ``GraphFormatConvertor(src_format="nx", dst_format="pyg")``.
        :type graph_format_convertor: GraphFormatConvertor, optional
        :param graph_transformation_funcs: List of functions that consume a
            ``nx.Graph`` and return a ``nx.Graph``. Applied to graphs after
            construction but before conversion to pyg. Defaults to ``None``.
        :type graph_transformation_funcs: Optional[List[Callable]], optional
        :param pdb_transform: List of functions that consume a list of paths to
            the downloaded structures. This provides an entry point to apply
            pre-processing from bioinformatics tools of your choosing. Defaults
            to ``None``.
        :type pdb_transform: Optional[List[Callable]], optional
        :param transform: A function/transform that takes in a
            ``torch_geometric.data.Data`` object and returns a transformed
            version. The data object will be transformed before every access.
            Defaults to ``None``.
        :type transform: Optional[Callable], optional
        :param pre_transform:  A function/transform that takes in an
            ``torch_geometric.data.Data`` object and returns a transformed
            version. The data object will be transformed before being saved to
            disk. Defaults to ``None``.
        :type pre_transform: Optional[Callable], optional
        :param pre_filter:  A function that takes in a
            ``torch_geometric.data.Data`` object and returns a boolean value,
            indicating whether the data object should be included in the final
            dataset. Optional, defaults to ``None``.
        :type pre_filter: Optional[Callable], optional
        :param num_cores: Number of cores to use for multiprocessing of graph
            construction, defaults to ``16``.
        :type num_cores: int, optional
        :param af_version: Version of AlphaFoldDB structures to use,
            defaults to ``2``.
        :type af_version: int, optional
        """
        self.pdb_codes = (
            [pdb.lower() for pdb in pdb_codes]
            if pdb_codes is not None
            else None
        )
        self.uniprot_ids = (
            [up.upper() for up in uniprot_ids]
            if uniprot_ids is not None
            else None
        )

        if self.pdb_codes and self.uniprot_ids:
            self.structures = self.pdb_codes + self.uniprot_ids
        elif self.pdb_codes:
            self.structures = pdb_codes
        elif self.uniprot_ids:
            self.structures = uniprot_ids
        self.af_version = af_version

        # Labels & Chains

        self.examples: Dict[int, str] = dict(enumerate(self.structures))

        if graph_labels is not None:
            self.graph_label_map = dict(enumerate(graph_labels))
        else:
            self.graph_label_map = None

        if node_labels is not None:
            self.node_label_map = dict(enumerate(node_labels))
        else:
            self.node_label_map = None

        if chain_selections is not None:
            self.chain_selection_map = dict(enumerate(chain_selections))
        else:
            self.chain_selection_map = None
        self.validate_input()
        self.bad_pdbs: List[str] = []

        # Configs
        self.config = graphein_config
        self.graph_format_convertor = graph_format_convertor
        self.num_cores = num_cores
        self.pdb_transform = pdb_transform
        self.graph_transformation_funcs = graph_transformation_funcs
        super().__init__(
            root,
            transform=transform,
            pre_transform=pre_transform,
            pre_filter=pre_filter,
        )
        self.config.pdb_dir = Path(self.raw_dir)

    @property
    def raw_file_names(self) -> List[str]:
        """Names of raw files in the dataset."""
        return [f"{pdb}.pdb" for pdb in self.structures]

    @property
    def processed_file_names(self) -> List[str]:
        """Names of processed files to look for"""
        if self.chain_selection_map is not None:
            return [
                f"{pdb}_{chain}.pt"
                for pdb, chain in zip(
                    self.structures, self.chain_selection_map.values()
                )
            ]
        else:
            return [f"{pdb}.pt" for pdb in self.structures]

    def validate_input(self):
        if self.graph_label_map is not None:
            assert len(self.structures) == len(
                self.graph_label_map
            ), "Number of proteins and graph labels must match"
        if self.node_label_map is not None:
            assert len(self.structures) == len(
                self.node_label_map
            ), "Number of proteins and node labels must match"
<<<<<<< HEAD

=======
>>>>>>> c07fc780
        if self.chain_selection_map is not None:
            assert len(self.structures) == len(
                self.chain_selection_map
            ), "Number of proteins and chain selections must match"
            assert len(
                {
                    f"{pdb}_{chain}"
                    for pdb, chain in zip(
                        self.structures, self.chain_selection_map
                    )
                }
            ) == len(self.structures), "Duplicate protein/chain combinations"

    def download(self):
        """Download the PDB files from RCSB or Alphafold."""
        self.config.pdb_dir = Path(self.raw_dir)
        if self.pdb_codes:
            # Only download undownloaded PDBs
            to_download = [
                pdb
                for pdb in set(self.pdb_codes)
                if not os.path.exists(Path(self.raw_dir) / f"{pdb}.pdb")
            ]
            download_pdb_multiprocessing(
                to_download,
                self.raw_dir,
                max_workers=self.num_cores,
                strict=False,
            )
            self.bad_pdbs = self.bad_pdbs + [
                pdb
                for pdb in set(self.pdb_codes)
                if not os.path.exists(Path(self.raw_dir) / f"{pdb}.pdb")
            ]
        if self.uniprot_ids:
            [
                download_alphafold_structure(
                    uniprot,
                    out_dir=self.raw_dir,
                    version=self.af_version,
                    aligned_score=False,
                )
                for uniprot in tqdm(self.uniprot_ids)
            ]

    def len(self) -> int:
        """Returns length of data set (number of structures)."""
        return len(self.structures)

    def transform_pdbs(self):
        """
        Performs pre-processing of PDB structures before constructing graphs.
        """
        structure_files = [
            f"{self.raw_dir}/{pdb}.pdb" for pdb in self.structures
        ]
        for func in self.pdb_transform:
            func(structure_files)

    def transform_graphein_graphs(self, graph: nx.Graph):
        for func in self.graph_transformation_funcs:
            graph = func(graph)
        return graph

    def process(self):
        """Processes structures from files into PyTorch Geometric Data."""
        # Preprocess PDB files
        if self.pdb_transform:
            self.transform_pdbs()

        idx = 0
        # Chunk dataset for parallel processing
        chunk_size = 128

        def divide_chunks(l: List[str], n: int = 2) -> Generator:
            for i in range(0, len(l), n):
                yield l[i : i + n]

        # chunks = list(divide_chunks(self.structures, chunk_size))
        chunks: List[int] = list(
            divide_chunks(list(self.examples.keys()), chunk_size)
        )

        for chunk in tqdm(chunks):
            pdbs = [self.examples[idx] for idx in chunk]
            # Get chain selections
            if self.chain_selection_map is not None:
                chain_selections = [
                    self.chain_selection_map[idx] for idx in chunk
                ]
            else:
                chain_selections = ["all"] * len(chunk)

            # Create graph objects
            file_names = [f"{self.raw_dir}/{pdb}.pdb" for pdb in pdbs]
            graphs = construct_graphs_mp(
                pdb_path_it=file_names,
                config=self.config,
                chain_selections=chain_selections,
                return_dict=False,
            )
            if self.graph_transformation_funcs is not None:
                graphs = [self.transform_graphein_graphs(g) for g in graphs]

            # Convert to PyTorch Geometric Data
            graphs = [self.graph_format_convertor(g) for g in graphs]

            # Assign labels
            if self.graph_label_map:
                labels = [self.graph_label_map[idx] for idx in chunk]
                for i, _ in enumerate(chunk):
                    graphs[i].graph_y = labels[i]
            if self.node_label_map:
                labels = [self.node_label_map[idx] for idx in chunk]
                for i, _ in enumerate(chunk):
                    graphs[i].graph_y = labels[i]

            data_list = graphs

            del graphs

            if self.pre_filter is not None:
                data_list = [g for g in data_list if self.pre_filter(g)]

            if self.pre_transform is not None:
                data_list = [self.pre_transform(data) for data in data_list]

            for i, (pdb, chain) in enumerate(zip(pdbs, chain_selections)):
                if self.chain_selection_map is None:
                    torch.save(
                        data_list[i],
                        os.path.join(self.processed_dir, f"{pdb}.pt"),
                    )
                else:
                    torch.save(
                        data_list[i],
                        os.path.join(self.processed_dir, f"{pdb}_{chain}.pt"),
                    )

    def get(self, idx: int):
        """
        Returns PyTorch Geometric Data object for a given index.

        :param idx: Index to retrieve.
        :type idx: int
        :return: PyTorch Geometric Data object.
        """
        if self.chain_selection_map is not None:
            return torch.load(
                os.path.join(
                    self.processed_dir,
                    f"{self.structures[idx]}_{self.chain_selection_map[idx]}.pt",
                )
            )
        else:
            return torch.load(
                os.path.join(self.processed_dir, f"{self.structures[idx]}.pt")
            )


class ProteinGraphListDataset(InMemoryDataset):
    def __init__(
        self, root: str, data_list: List[Data], name: str, transform=None
    ):
        """Creates a dataset from a list of PyTorch Geometric Data objects.

        :param root: Root directory where the dataset is stored.
        :type root: str
        :param data_list: List of protein graphs as PyTorch Geometric Data
            objects.
        :type data_list: List[Data]
        :param name: Name of dataset. Data will be saved as ``data_{name}.pt``.
        :type name: str
        :param transform: A function/transform that takes in an
            :obj:`torch_geometric.data.Data` object and returns a transformed
            version. The data object will be transformed before every access.
            (default: :obj:`None`)
        :type transform: Optional[Callable], optional
        """
        self.data_list = data_list
        self.name = name
        super().__init__(root, transform)
        self.data, self.slices = torch.load(self.processed_paths[0])

    @property
    def processed_file_names(self):
        """The name of the files in the :obj:`self.processed_dir` folder that
        must be present in order to skip processing."""
        return f"data_{self.name}.pt"

    def process(self):
        """Saves data files to disk."""
        torch.save(self.collate(self.data_list), self.processed_paths[0])<|MERGE_RESOLUTION|>--- conflicted
+++ resolved
@@ -459,10 +459,6 @@
             assert len(self.structures) == len(
                 self.node_label_map
             ), "Number of proteins and node labels must match"
-<<<<<<< HEAD
-
-=======
->>>>>>> c07fc780
         if self.chain_selection_map is not None:
             assert len(self.structures) == len(
                 self.chain_selection_map
